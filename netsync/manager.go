--- conflicted
+++ resolved
@@ -783,11 +783,7 @@
 
 		// When the block is not an orphan, log information about it and
 		// update the chain state.
-<<<<<<< HEAD
-		sm.progressLogger.LogBlockHeight(bmsg.block, sm.chain)
-=======
-		sm.progressLogger.LogBlockHeight(bmsg.block, sm.SyncHeight())
->>>>>>> 97ae6ea9
+		sm.progressLogger.LogBlockHeight(bmsg.block, sm.SyncHeight(), sm.chain)
 
 		// Update this peer's latest block height, for future
 		// potential sync node candidacy.
